/*
* Copyright 2017 Stephan Fuhrmann
*
* Licensed under the Apache License, Version 2.0 (the "License");
* you may not use this file except in compliance with the License.
* You may obtain a copy of the License at
*
*     http://www.apache.org/licenses/LICENSE-2.0
*
* Unless required by applicable law or agreed to in writing, software
* distributed under the License is distributed on an "AS IS" BASIS,
* WITHOUT WARRANTIES OR CONDITIONS OF ANY KIND, either express or implied.
* See the License for the specific language governing permissions and
* limitations under the License.
*/
package de.sfuhrm.radiobrowser4j;

import java.net.MalformedURLException;
import java.net.URL;
import java.util.Collections;
import java.util.List;
import java.util.Map;
import java.util.Optional;

import static org.junit.Assert.*;
import static org.hamcrest.CoreMatchers.*;

import com.github.tomakehurst.wiremock.WireMockServer;
import com.github.tomakehurst.wiremock.client.WireMock;
import com.github.tomakehurst.wiremock.core.WireMockConfiguration;
import org.junit.AfterClass;
import org.junit.BeforeClass;
import org.junit.Test;

/**
 * Some integration tests.
 * Uses either the real service or mocked stubs that are delivered from WireMock.
 * Please trigger {@linkplain #RECORDING} for recording.
 * @author Stephan Fuhrmann
 */
public class RadioBrowserTest {

    private final static int WIREMOCK_PORT = 9123;
    private final static String API_URL = "http://localhost:"+WIREMOCK_PORT+"/";

    private final static String USER_AGENT = "https://github.com/sfuhrm/radiobrowser4j";

    private static RadioBrowser browser;
    private static WireMock wireMockClient;
    private static WireMockServer wireMockServer;

    /** Paging with 5 elements. */
    private final static Paging FIVE = Paging.at(0, 5);

    /** Name of test station to generate. */
    private static String TEST_NAME = "Integration test for radiobrowser4j - ignore";

    /** Trigger this to record instead of playback of recorded responses
     * in {@code src/test/resources/mappings}.
     * */
    public final static boolean RECORDING = false;

    @BeforeClass
    public static void createBrowser() {
        WireMockConfiguration wireMockConfiguration = new WireMockConfiguration();
        wireMockConfiguration.port(WIREMOCK_PORT);
        wireMockServer = new WireMockServer(wireMockConfiguration);
        wireMockServer.start();

        wireMockClient = new WireMock(WIREMOCK_PORT);
        if (RECORDING) {
            wireMockClient.startStubRecording(RadioBrowser.API_URL);
        }

        browser = new RadioBrowser(API_URL,5000, USER_AGENT);
    }

    @AfterClass
    public static void shutdownBrowser() {
        if (RECORDING) {
            wireMockClient.stopStubRecording();
        }

        if (wireMockClient != null) {
            wireMockClient.saveMappings();
        }
        if (wireMockServer != null) {
            wireMockServer.shutdown();
        }
    }

    @Test
    public void listCountries() {
        Map<String, Integer> countries = browser.listCountries();
        assertThat(countries, notNullValue());
        assertThat(countries.size(), is(178));
        assertThat(countries.get("Germany"), is(1658));
    }

    @Test
    public void listCodecs() {
        Map<String, Integer> codecs = browser.listCodecs();
        assertThat(codecs, notNullValue());
        assertThat(codecs.size(), is(5));
        assertThat(codecs.containsKey("AAC"), is(true));
    }

    @Test
    public void listLanguages() {
        Map<String, Integer> languages = browser.listLanguages();
        assertThat(languages, notNullValue());
        assertThat(languages.size(), is(878));
        assertThat(languages.containsKey("German"), is(true));
    }

    @Test
    public void listTags() {
        Map<String, Integer> tags = browser.listTags();
        assertThat(tags, notNullValue());
        assertThat(tags.size(), is(4845));
        assertThat(tags.containsKey("80s"), is(true));
    }

    @Test
    public void listStations() {
        List<Station> stations = browser.listStations(FIVE);
        assertThat(stations, notNullValue());
        assertThat(stations.size(), is(5));
    }

    @Test
    public void listBrokenStations() {
        List<Station> stations = browser.listBrokenStations(FIVE);
        assertThat(stations, notNullValue());
        assertThat(stations.size(), is(5));
    }

    @Test
    public void listTopClickStations() {
        List<Station> stations = browser.listTopClickStations(FIVE);
        assertThat(stations, notNullValue());
        assertThat(stations.size(), is(5));
    }

    @Test
    public void listTopVoteStations() {
        List<Station> stations = browser.listTopVoteStations(FIVE);
        assertThat(stations, notNullValue());
        assertThat(stations.size(), is(5));
    }

    @Test
    public void listLastClickStations() {
        List<Station> stations = browser.listLastClickStations(FIVE);
        assertThat(stations, notNullValue());
        assertThat(stations.size(), is(5));
    }

    @Test
    public void listLastChangedStations() {
        List<Station> stations = browser.listLastChangedStations(FIVE);
        assertThat(stations, notNullValue());
        assertThat(stations.size(), is(5));
    }

    @Test
    public void listDeletedStations() {
        List<Station> stations = browser.listDeletedStations();
        assertThat(stations, notNullValue());
        assertThat(stations.size(), is(not(Collections.emptyList())));
    }

    @Test
    public void getStationById() {
        List<Station> stations = browser.listStations(FIVE);

        Station first = stations.get(0);
        Optional<Station> station = browser.getStationById(first.getId());
        assertThat(station.isPresent(), is(true));
        assertThat(station.get(), is(first));
    }

    @Test
    public void listImprovableStations() {
        List<Station> stations = browser.listImprovableStations(FIVE);
        assertThat(stations, notNullValue());
        assertThat(stations.size(), is(5));
    }

    @Test
    public void listStationsByWithName() {
        List<Station> stations = browser.listStationsBy(FIVE, SearchMode.byname, "synthradio");
        assertThat(stations, notNullValue());
        assertThat(stations.size(), is(1));
        assertThat(stations.get(0).getUrl(), is("http://synth-radio.ru/synthradio192.m3u"));
    }

    @Test
    public void resolveStreamUrl() throws MalformedURLException {
        List<Station> stations = browser.listStationsBy(FIVE, SearchMode.byname, "synthradio");
        URL response = browser.resolveStreamUrl(stations.get(0));
        assertThat(response, notNullValue());
        assertThat(response, is(new URL("http://86.62.102.131:8005/live192")));
    }

    @Test
    public void listStationsBy() {
        List<Station> stations = browser.listStationsBy(FIVE, SearchMode.byname, "ding");
        assertThat(stations, notNullValue());
        assertThat(stations.size(), is(5));
        assertThat(stations.get(0).getName().toLowerCase(), containsString("ding"));
    }

    @Test(expected = RadioBrowserException.class)
    public void postNewWithFail() {
        Station station = new Station();
        // URL is missing
        station.setHomepage("https://github.com/sfuhrm/radiobrowser4j");
        station.setName(TEST_NAME);
        station.setFavicon("https://github.com/favicon.ico");
        browser.postNewStation(station);
    }

    @Test
    public void postNewWithSuccess() {
        Station station = new Station();
        station.setUrl("https://github.com/sfuhrm/radiobrowser4j");
        station.setHomepage("https://github.com/sfuhrm/radiobrowser4j");
        station.setName(TEST_NAME);
        station.setFavicon("https://github.com/favicon.ico");
        String id = browser.postNewStation(station);
        assertNotNull(id);

        Optional<Station> stationOpt = browser.getStationById(id);
        stationOpt.ifPresent(s -> browser.deleteStation(s));
    }
<<<<<<< HEAD
=======

    private static final String TEST_NAME = "Integration test for radiobrowser4j - ignore";

>>>>>>> 9714a6d6
}<|MERGE_RESOLUTION|>--- conflicted
+++ resolved
@@ -53,7 +53,7 @@
     private final static Paging FIVE = Paging.at(0, 5);
 
     /** Name of test station to generate. */
-    private static String TEST_NAME = "Integration test for radiobrowser4j - ignore";
+    private final static String TEST_NAME = "Integration test for radiobrowser4j - ignore";
 
     /** Trigger this to record instead of playback of recorded responses
      * in {@code src/test/resources/mappings}.
@@ -234,10 +234,4 @@
         Optional<Station> stationOpt = browser.getStationById(id);
         stationOpt.ifPresent(s -> browser.deleteStation(s));
     }
-<<<<<<< HEAD
-=======
-
-    private static final String TEST_NAME = "Integration test for radiobrowser4j - ignore";
-
->>>>>>> 9714a6d6
 }