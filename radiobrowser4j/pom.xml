<?xml version="1.0" encoding="UTF-8"?>
<project xmlns="http://maven.apache.org/POM/4.0.0" xmlns:xsi="http://www.w3.org/2001/XMLSchema-instance" xsi:schemaLocation="http://maven.apache.org/POM/4.0.0 http://maven.apache.org/xsd/maven-4.0.0.xsd">
  <modelVersion>4.0.0</modelVersion>

  <parent>
    <groupId>de.sfuhrm</groupId>
    <artifactId>radiobrowser4j-parent</artifactId>
    <version>2.2.5-SNAPSHOT</version>
  </parent>

  <artifactId>radiobrowser4j</artifactId>
  <packaging>jar</packaging>

  <name>RadioBrowser4j</name>
  <description>RadioBrowser4j is a Java API for the RadioBrowser service at http://www.radio-browser.info/webservice
    </description>
  <url>https://github.com/sfuhrm/radiobrowser4j</url>

  <dependencies>
    <dependency>
<<<<<<< HEAD
      <groupId>org.jboss.resteasy</groupId>
      <artifactId>resteasy-client</artifactId>
      <version>6.0.0.Final</version>
    </dependency>
    <dependency>
      <groupId>org.jboss.resteasy</groupId>
      <artifactId>resteasy-jackson2-provider</artifactId>
      <version>6.0.0.Final</version>
=======
      <groupId>org.glassfish.jersey.core</groupId>
      <artifactId>jersey-client</artifactId>
      <version>3.0.8</version>
    </dependency>
    <dependency>
      <groupId>org.glassfish.jersey.media</groupId>
      <artifactId>jersey-media-json-jackson</artifactId>
      <version>3.0.8</version>
    </dependency>
    <dependency>
      <groupId>org.glassfish.jersey.inject</groupId>
      <artifactId>jersey-hk2</artifactId>
      <version>3.0.8</version>
    </dependency>
    <!-- this is needed by jersey-media-json-jackson if on JDK11+, because JAXB is missing -->
    <dependency>
      <groupId>org.glassfish.jaxb</groupId>
      <artifactId>jaxb-runtime</artifactId>
      <version>3.0.2</version>
>>>>>>> eb66e917
    </dependency>
    <dependency>
      <groupId>org.slf4j</groupId>
      <artifactId>slf4j-api</artifactId>
      <version>2.0.3</version>
    </dependency>
    <dependency>
      <groupId>org.apache.logging.log4j</groupId>
      <artifactId>log4j-slf4j-impl</artifactId>
      <version>2.19.0</version>
      <scope>test</scope>
    </dependency>
    <dependency>
      <groupId>org.slf4j</groupId>
      <artifactId>slf4j-ext</artifactId>
      <version>2.0.3</version>
    </dependency>
    <dependency>
      <groupId>org.projectlombok</groupId>
      <artifactId>lombok</artifactId>
      <version>1.18.24</version>
      <scope>provided</scope>
    </dependency>
    <dependency>
      <groupId>junit</groupId>
      <artifactId>junit</artifactId>
      <version>4.13.2</version>
      <scope>test</scope>
    </dependency>
    <dependency>
      <groupId>org.hamcrest</groupId>
      <artifactId>hamcrest-all</artifactId>
      <version>1.3</version>
      <scope>test</scope>
    </dependency>
    <dependency>
      <groupId>org.jmockit</groupId>
      <artifactId>jmockit</artifactId>
      <version>${jmockit.version}</version>
      <scope>test</scope>
    </dependency>
    <dependency>
      <groupId>com.github.tomakehurst</groupId>
      <artifactId>wiremock</artifactId>
      <version>2.27.2</version>
      <scope>test</scope>
      <exclusions>
        <!-- conflicts with the jackson core version from the project. -->
        <exclusion>
          <groupId>com.fasterxml.jackson.core</groupId>
          <artifactId>jackson-core</artifactId>
        </exclusion>
      </exclusions>
    </dependency>
  </dependencies>
</project><|MERGE_RESOLUTION|>--- conflicted
+++ resolved
@@ -18,7 +18,6 @@
 
   <dependencies>
     <dependency>
-<<<<<<< HEAD
       <groupId>org.jboss.resteasy</groupId>
       <artifactId>resteasy-client</artifactId>
       <version>6.0.0.Final</version>
@@ -27,27 +26,6 @@
       <groupId>org.jboss.resteasy</groupId>
       <artifactId>resteasy-jackson2-provider</artifactId>
       <version>6.0.0.Final</version>
-=======
-      <groupId>org.glassfish.jersey.core</groupId>
-      <artifactId>jersey-client</artifactId>
-      <version>3.0.8</version>
-    </dependency>
-    <dependency>
-      <groupId>org.glassfish.jersey.media</groupId>
-      <artifactId>jersey-media-json-jackson</artifactId>
-      <version>3.0.8</version>
-    </dependency>
-    <dependency>
-      <groupId>org.glassfish.jersey.inject</groupId>
-      <artifactId>jersey-hk2</artifactId>
-      <version>3.0.8</version>
-    </dependency>
-    <!-- this is needed by jersey-media-json-jackson if on JDK11+, because JAXB is missing -->
-    <dependency>
-      <groupId>org.glassfish.jaxb</groupId>
-      <artifactId>jaxb-runtime</artifactId>
-      <version>3.0.2</version>
->>>>>>> eb66e917
     </dependency>
     <dependency>
       <groupId>org.slf4j</groupId>
